# Copyright (c) Meta Platforms, Inc. and its affiliates.

# This source code is licensed under the MIT license found in the
# LICENSE file in the root directory of this source tree.

# Includes function format_unit, get_rsq

# Format unit
format_unit <- function(x_in) {
  x_out <- sapply(x_in, function(x) {
    if (abs(x) >= 1000000000) {
      x_out <- paste0(round(x / 1000000000, 1), " B")
    } else if (abs(x) >= 1000000 & abs(x) < 1000000000) {
      x_out <- paste0(round(x / 1000000, 1), " M")
    } else if (abs(x) >= 1000 & abs(x) < 1000000) {
      x_out <- paste0(round(x / 1000, 1), " K")
    } else {
      x_out <- round(x, 0)
    }
  }, simplify = TRUE)
  return(x_out)
}

# Calculate R-squared
get_rsq <- function(true, predicted, p = NULL, df.int = NULL) {
  sse <- sum((predicted - true)^2)
  sst <- sum((true - mean(true))^2)
  rsq <- 1 - sse / sst
  if (!is.null(p) & !is.null(df.int)) {
    n <- length(true)
    rdf <- n - p - 1
    rsq <- 1 - (1 - rsq) * ((n - df.int) / rdf)
  }
  return(rsq)
}

# Robyn colors
robyn_palette <- function() {
  pal <- c("#21130d","#351904","#543005","#8C510A","#BF812D","#DFC27D","#F6E8C3",
           "#F5F5F5","#C7EAE5","#80CDC1","#35978F","#01665E","#043F43", "#04272D")
  list(
    fill = rep(pal, 3),
    colour = rep(c(rep("#FFFFFF", 4), rep("#000000", 7), rep("#FFFFFF", 3)), 3)
  )
}
# lares::plot_palette(
#   fill = robyn_palette()$fill, colour = robyn_palette()$colour,
<<<<<<< HEAD
#   limit = length(unique(robyn_palette()$fill)))

flatten_hyps <- function(x) {
  temp <- sapply(x, function(x) sprintf("[%s]", paste(signif(x, 6), collapse = ", ")))
  paste(paste0("  ", names(temp), ":"), temp, collapse = "\n")
}
=======
#   limit = length(unique(robyn_palette()$fill)))
>>>>>>> 40c004eb
<|MERGE_RESOLUTION|>--- conflicted
+++ resolved
@@ -45,13 +45,9 @@
 }
 # lares::plot_palette(
 #   fill = robyn_palette()$fill, colour = robyn_palette()$colour,
-<<<<<<< HEAD
 #   limit = length(unique(robyn_palette()$fill)))
 
 flatten_hyps <- function(x) {
   temp <- sapply(x, function(x) sprintf("[%s]", paste(signif(x, 6), collapse = ", ")))
   paste(paste0("  ", names(temp), ":"), temp, collapse = "\n")
 }
-=======
-#   limit = length(unique(robyn_palette()$fill)))
->>>>>>> 40c004eb

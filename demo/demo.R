# Copyright (c) Meta Platforms, Inc. and its affiliates.

# This source code is licensed under the MIT license found in the
# LICENSE file in the root directory of this source tree.

<<<<<<< HEAD
#############################################################################################
####################         Facebook MMM Open Source - Robyn 3.6.0    ######################
####################                    Quick guide                   #######################
#############################################################################################
=======
####################################################################################
################         Meta MMM Open Source - Robyn 3.5       ####################
################                  Quick guide                   ####################
####################################################################################
>>>>>>> 40c004eb

################################################################
#### Step 0: setup environment

## Install and load libraries
# install.packages("remotes") # Install remotes first if you haven't already
library(Robyn) # remotes::install_github("facebookexperimental/Robyn/R")
set.seed(123)

## force multicore when using RStudio
Sys.setenv(R_FUTURE_FORK_ENABLE="true")
options(future.fork.enable = TRUE)

## Must install the python library Nevergrad once
## ATTENTION: The latest Python 3.10 version may cause Nevergrad installation error
## See here for more info about installing Python packages via reticulate
## https://rstudio.github.io/reticulate/articles/python_packages.html

# install.packages("reticulate") # Install reticulate first if you haven't already
# library("reticulate") # Load the library

## Option 1: nevergrad installation via PIP (no additional installs)
# virtualenv_create("r-reticulate")
# use_virtualenv("r-reticulate", required = TRUE)
# py_install("nevergrad", pip = TRUE)
# py_config() # Check your python version and configurations
## In case nevergrad still can't be installed,
# Sys.setenv(RETICULATE_PYTHON = "~/.virtualenvs/r-reticulate/bin/python")
# Reset your R session and re-install Nevergrad with option 1

## Option 2: nevergrad installation via conda (must have conda installed)
# conda_create("r-reticulate", "Python 3.9") # Only works with <= Python 3.9 sofar
# use_condaenv("r-reticulate")
# conda_install("r-reticulate", "nevergrad", pip=TRUE)
# py_config() # Check your python version and configurations
## In case nevergrad still can't be installed,
## please locate your python file and run this line with your path:
# use_python("~/Library/r-miniconda/envs/r-reticulate/bin/python3.9")
# Alternatively, force Python path for reticulate with this:
# Sys.setenv(RETICULATE_PYTHON = "~/Library/r-miniconda/envs/r-reticulate/bin/python3.9")
# Finally, reset your R session and re-install Nevergrad with option 2

# Check this issue for more ideas to debug your reticulate/nevergrad issues:
# https://github.com/facebookexperimental/Robyn/issues/189

################################################################
#### Step 1: load data

## Check simulated dataset or load your own dataset
data("dt_simulated_weekly")
head(dt_simulated_weekly)

## Check holidays from Prophet
# 59 countries included. If your country is not included, please manually add it.
# Tipp: any events can be added into this table, school break, events etc.
data("dt_prophet_holidays")
head(dt_prophet_holidays)

## Set robyn_object. It must have extension .RDS. The object name can be different than Robyn:
robyn_object <- "~/Desktop/MyRobyn.RDS"

################################################################
#### Step 2a: For first time user: Model specification in 4 steps

#### 2a-1: First, specify input variables

## -------------------------------- NOTE v3.6.0 CHANGE !!! ---------------------------------- ##
## All sign control are now automatically provided: "positive" for media & organic variables
## and "default" for all others. User can still customise signs if necessary. Documentation
## is available in ?robyn_inputs
## ------------------------------------------------------------------------------------------ ##
InputCollect <- robyn_inputs(
  dt_input = dt_simulated_weekly
  ,dt_holidays = dt_prophet_holidays
  ,date_var = "DATE" # date format must be "2020-01-01"
  ,dep_var = "revenue" # there should be only one dependent variable
  ,dep_var_type = "revenue" # "revenue" or "conversion"
<<<<<<< HEAD
  ,prophet_vars = c("trend", "season", "holiday") # "trend","season", "weekday" & "holiday"
  ,prophet_country = "DE"# input one country. dt_prophet_holidays includes 59 countries by default
  ,context_vars = c("competitor_sales_B", "events") # e.g. competitors, discount, unemployment etc
  ,paid_media_spends = c("tv_S","ooh_S",	"print_S"	,"facebook_S", "search_S") # mandatory input
  ,paid_media_vars = c("tv_S", "ooh_S"	,	"print_S"	,"facebook_I" ,"search_clicks_P") # mandatory.
  # paid_media_vars must have same order as paid_media_spends. Use media exposure metrics like
  # impressions, GRP etc. If not applicable, use spend instead.
  ,organic_vars = c("newsletter") # marketing activity without media spend
  ,factor_vars = c("events") # specify which variables in context_vars or organic_vars are factorial
=======

  ,prophet_vars = c("trend", "season", "holiday") # "trend","season", "weekday", "holiday"
  # are provided and case-sensitive. Recommended to at least keep Trend & Holidays
  ,prophet_signs = c("default","default", "default") # c("default", "positive", and "negative").
  # Recommend as default.Must be same length as prophet_vars
  ,prophet_country = "DE" # only one country allowed once. Including national holidays
  # for 59 countries, whose list can be found on our github guide

  ,context_vars = c("competitor_sales_B", "events") # typically competitors, price &
  # promotion, temperature, unemployment rate etc
  ,context_signs = c("default", "default") # c("default", " positive", and "negative"),
  # control the signs of coefficients for baseline variables

  ,paid_media_vars = c("tv_S", "ooh_S"	,	"print_S"	,"facebook_I" ,"search_clicks_P")
  # c("tv_S"	,"ooh_S",	"print_S"	,"facebook_I", "facebook_S","search_clicks_P"	,"search_S")
  # we recommend to use media exposure metrics like impressions, GRP etc for the model.
  # If not applicable, use spend instead
  ,paid_media_signs = c("positive", "positive","positive", "positive", "positive")
  # c("default", "positive", and "negative"). must have same length as paid_media_vars.
  # Controls the signs of coefficients for media variables
  ,paid_media_spends = c("tv_S","ooh_S",	"print_S"	,"facebook_S", "search_S")
  # spends must have same order and same length as paid_media_vars

  ,organic_vars = c("newsletter")
  ,organic_signs = c("positive") # must have same length as organic_vars

  ,factor_vars = c("events") # specify which variables in context_vars and
  # organic_vars are factorial

  ### set model parameters

  ## set cores for parallel computing
  ,cores = 6 # I am using 6 cores from 8 on my local machine. Use future::availableCores() to find out cores

  ## set rolling window start
>>>>>>> 40c004eb
  ,window_start = "2016-11-23"
  ,window_end = "2018-08-22"
  ,adstock = "geometric" # geometric, weibull_cdf or weibull_pdf.
)
# ?robyn_inputs for more info

#### 2a-2: Second, define and add hyperparameters

## -------------------------------- NOTE v3.6.0 CHANGE !!! ---------------------------------- ##
## Default media variable for modelling has changed from paid_media_vars to paid_media_spends.
## hyperparameter names needs to be base on paid_media_spends names. Run:
hyper_names(adstock = InputCollect$adstock, all_media = InputCollect$all_media)
## to see correct hyperparameter names. Check GitHub homepage for background of change.
## Also calibration_input are required to be spend names.
## ------------------------------------------------------------------------------------------ ##

## Guide to setup & understand hyperparameters

## 1. IMPORTANT: set plot = TRUE to see helper plots of hyperparameter's effect in transformation
plot_adstock(plot = FALSE)
plot_saturation(plot = FALSE)

## 2. Get correct hyperparameter names:
# All variables in paid_media_spends and organic_vars require hyperparameter and will be
# transformed by adstock & saturation.
# Run hyper_names() as above to get correct media hyperparameter names. All names in
# hyperparameters must equal names from hyper_names(), case sensitive.
# Run ?hyper_names to check parameter definition.

## 3. Hyperparameter interpretation & recommendation:

## Geometric adstock: Theta is the only parameter and means fixed decay rate. Assuming TV
# spend on day 1 is 100€ and theta = 0.7, then day 2 has 100*0.7=70€ worth of effect
# carried-over from day 1, day 3 has 70*0.7=49€ from day 2 etc. Rule-of-thumb for common
# media genre: TV c(0.3, 0.8), OOH/Print/Radio c(0.1, 0.4), digital c(0, 0.3)

## Weibull CDF adstock: The Cumulative Distribution Function of Weibull has two parameters
# , shape & scale, and has flexible decay rate, compared to Geometric adstock with fixed
# decay rate. The shape parameter controls the shape of the decay curve. Recommended
# bound is c(0.0001, 2). The larger the shape, the more S-shape. The smaller, the more
# L-shape. Scale controls the inflexion point of the decay curve. We recommend very
# conservative bounce of c(0, 0.1), because scale increases the adstock half-life greatly.

## Weibull PDF adstock: The Probability Density Function of the Weibull also has two
# parameters, shape & scale, and also has flexible decay rate as Weibull CDF. The
# difference is that Weibull PDF offers lagged effect. When shape > 2, the curve peaks
# after x = 0 and has NULL slope at x = 0, enabling lagged effect and sharper increase and
# decrease of adstock, while the scale parameter indicates the limit of the relative
# position of the peak at x axis; when 1 < shape < 2, the curve peaks after x = 0 and has
# infinite positive slope at x = 0, enabling lagged effect and slower increase and decrease
# of adstock, while scale has the same effect as above; when shape = 1, the curve peaks at
# x = 0 and reduces to exponential decay, while scale controls the inflexion point; when
# 0 < shape < 1, the curve peaks at x = 0 and has increasing decay, while scale controls
# the inflexion point. When all possible shapes are relevant, we recommend c(0.0001, 10)
# as bounds for shape; when only strong lagged effect is of interest, we recommend
# c(2.0001, 10) as bound for shape. In all cases, we recommend conservative bound of
# c(0, 0.1) for scale. Due to the great flexibility of Weibull PDF, meaning more freedom
# in hyperparameter spaces for Nevergrad to explore, it also requires larger iterations
# to converge.

## Hill function for saturation: Hill function is a two-parametric function in Robyn with
# alpha and gamma. Alpha controls the shape of the curve between exponential and s-shape.
# Recommended bound is c(0.5, 3). The larger the alpha, the more S-shape. The smaller, the
# more C-shape. Gamma controls the inflexion point. Recommended bounce is c(0.3, 1). The
# larger the gamma, the later the inflection point in the response curve.

## 4. Set individual hyperparameter bounds. They either contain two values e.g. c(0, 0.5),
# or only one value, in which case you'd "fixed" that hyperparameter

# Run hyper_limits() to check maximum upper and lower bounds by range
# Example hyperparameters ranges for Geometric adstock
hyperparameters <- list(
  facebook_S_alphas = c(0.5, 3)
  ,facebook_S_gammas = c(0.3, 1)
  ,facebook_S_thetas = c(0, 0.3)

  ,print_S_alphas = c(0.5, 3)
  ,print_S_gammas = c(0.3, 1)
  ,print_S_thetas = c(0.1, 0.4)

  ,tv_S_alphas = c(0.5, 3)
  ,tv_S_gammas = c(0.3, 1)
  ,tv_S_thetas = c(0.3, 0.8)

  ,search_S_alphas = c(0.5, 3)
  ,search_S_gammas = c(0.3, 1)
  ,search_S_thetas = c(0, 0.3)

  ,ooh_S_alphas = c(0.5, 3)
  ,ooh_S_gammas = c(0.3, 1)
  ,ooh_S_thetas = c(0.1, 0.4)

  ,newsletter_alphas = c(0.5, 3)
  ,newsletter_gammas = c(0.3, 1)
  ,newsletter_thetas = c(0.1, 0.4)
)

# Example hyperparameters ranges for Weibull CDF adstock
# facebook_S_alphas = c(0.5, 3)
# facebook_S_gammas = c(0.3, 1)
# facebook_S_shapes = c(0.0001, 2)
# facebook_S_scales = c(0, 0.1)

# Example hyperparameters ranges for Weibull PDF adstock
# facebook_S_alphas = c(0.5, 3
# facebook_S_gammas = c(0.3, 1)
# facebook_S_shapes = c(0.0001, 10)
# facebook_S_scales = c(0, 0.1)

#### 2a-3: Third, add hyperparameters into robyn_inputs()

InputCollect <- robyn_inputs(InputCollect = InputCollect, hyperparameters = hyperparameters)
print(InputCollect)

#### 2a-4: Fourth (optional), model calibration / add experimental input

## Guide for calibration source

# 1. We strongly recommend to use experimental and causal results that are considered
# ground truth to calibrate MMM. Usual experiment types are people-based (e.g. Facebook
# conversion lift) and geo-based (e.g. Facebook GeoLift).
# 2. Currently, Robyn only accepts point-estimate as calibration input. For example, if
# 10k$ spend is tested against a hold-out for channel A, then input the incremental
# return as point-estimate as the example below.
# 3. The point-estimate has to always match the spend in the variable. For example, if
# channel A usually has 100k$ weekly spend and the experimental holdout is 70%, input
# the point-estimate for the 30k$, not the 70k$.

## -------------------------------- NOTE v3.6.0 CHANGE !!! ---------------------------------- ##
## As noted above, calibration channels need to be paid_media_spends name.
## ------------------------------------------------------------------------------------------ ##
# dt_calibration <- data.frame(
#   channel = c("facebook_S",  "tv_S", "facebook_S")
#   # channel name must in paid_media_vars
#   , liftStartDate = as.Date(c("2018-05-01", "2017-11-27", "2018-07-01"))
#   # liftStartDate must be within input data range
#   , liftEndDate = as.Date(c("2018-06-10", "2017-12-03", "2018-07-20"))
#   # liftEndDate must be within input data range
#   , liftAbs = c(400000, 300000, 200000) # Provided value must be
#   # tested on same campaign level in model and same metric as dep_var_type
# )
#
# InputCollect <- robyn_inputs(InputCollect = InputCollect
#                              , calibration_input = dt_calibration)


################################################################
#### Step 2b: For known model specification, setup in one single step

## Specify hyperparameters as in 2a-2 and optionally calibration as in 2a-4 and provide them directly in robyn_inputs()

# InputCollect <- robyn_inputs(
#   dt_input = dt_simulated_weekly
#   ,dt_holidays = dt_prophet_holidays
#   ,date_var = "DATE"
#   ,dep_var = "revenue"
#   ,dep_var_type = "revenue"
#   ,prophet_vars = c("trend", "season", "holiday")
#   ,prophet_country = "DE"
#   ,context_vars = c("competitor_sales_B", "events")
#   ,paid_media_spends = c("tv_S", "ooh_S",	"print_S", "facebook_S", "search_S")
#   ,paid_media_vars = c("tv_S", "ooh_S", 	"print_S", "facebook_I", "search_clicks_P")
#   ,organic_vars = c("newsletter")
#   ,factor_vars = c("events")
#   ,window_start = "2016-11-23"
#   ,window_end = "2018-08-22"
#   ,adstock = "geometric"
#   ,hyperparameters = hyperparameters # as in 2a-2 above
#   #,calibration_input = dt_calibration # as in 2a-4 above
# )

################################################################
#### Step 3: Build initial model

## Run all trials and iterations. Use ?robyn_run to check parameter definition
OutputModels <- robyn_run(
  InputCollect = InputCollect # feed in all model specification
  #, cores = NULL # default
  #, add_penalty_factor = FALSE # Untested feature. Use with caution.
  , iterations = 2000 # recommended for the dummy dataset
  , trials = 5 # recommended for the dummy dataset
  , outputs = FALSE # outputs = FALSE disables direct model output
)
print(OutputModels)

## Check MOO (multi-objective optimisation) convergence plots
OutputModels$convergence$moo_distrb_plot
OutputModels$convergence$moo_cloud_plot
# check convergence rules ?robyn_converge

## Calculate Pareto optimality, cluster and export results and plots. See ?robyn_outputs
OutputCollect <- robyn_outputs(
  InputCollect, OutputModels
  , pareto_fronts = 3
  # , calibration_constraint = 0.1 # range c(0.01, 0.1) & default at 0.1
  , csv_out = "pareto" # "pareto" or "all"
  , clusters = TRUE # Set to TRUE to cluster similar models by ROAS. See ?robyn_clusters
  , plot_pareto = TRUE # Set to FALSE to deactivate plotting and saving model one-pagers
  , plot_folder = robyn_object # path for plots export
)
print(OutputCollect)

## Run & output in one go
# OutputCollect <- robyn_run(
#   InputCollect = InputCollect
#   #, cores = NULL
#   , iterations = 200
#   , trials = 2
#   #, add_penalty_factor = FALSE
#   , outputs = TRUE
#   , pareto_fronts = 3
#   , csv_out = "pareto"
#   , clusters = TRUE
#   , plot_pareto = TRUE
#   , plot_folder = robyn_object
# )
# convergence <- robyn_converge(OutputModels)
# convergence$moo_distrb_plot
# convergence$moo_cloud_plot
# print(OutputCollect)

## 4 csv files are exported into the folder for further usage. Check schema here:
## https://github.com/facebookexperimental/Robyn/blob/main/demo/schema.R
# pareto_hyperparameters.csv, hyperparameters per Pareto output model
# pareto_aggregated.csv, aggregated decomposition per independent variable of all Pareto output
# pareto_media_transform_matrix.csv, all media transformation vectors
# pareto_alldecomp_matrix.csv, all decomposition vectors of independent variables


################################################################
#### Step 4: Select and save the initial model

## Compare all model one-pagers and select one that mostly reflects your business reality

<<<<<<< HEAD
print(OutputCollect)
select_model <- "1_18_4" # select one from above
=======
## Select winning model based on minimum combined error by ROI cluster using robyn_clusters()
## You can check OutputCollect$clusters information or manually run it with custom parameters
# cls <- robyn_clusters(OutputCollect,
#                       all_media = InputCollect$all_media,
#                       k = 5, limit = 1,
#                       weights = c(1, 1, 1.5))

OutputCollect$allSolutions # get all model IDs in result
# OutputCollect$clusters$models # or from reduced results when using robyn_clusters()
select_model <- "2_13_4" # select one from above
>>>>>>> 40c004eb
robyn_save(robyn_object = robyn_object # model object location and name
           , select_model = select_model # selected model ID
           , InputCollect = InputCollect # all model input
           , OutputCollect = OutputCollect # all model output
)

################################################################
#### Step 5: Get budget allocation based on the selected model above

## Budget allocation result requires further validation. Please use this recommendation with caution.
## Don't interpret budget allocation result if selected model above doesn't meet business expectation.

# Check media summary for selected model
OutputCollect$xDecompAgg[solID == select_model & !is.na(mean_spend)
                         , .(rn, coef,mean_spend, mean_response, roi_mean
                             , total_spend, total_response=xDecompAgg, roi_total, solID)]

# Run ?robyn_allocator to check parameter definition
# Run the "max_historical_response" scenario: "What's the revenue lift potential with the
# same historical spend level and what is the spend mix?"
AllocatorCollect <- robyn_allocator(
  InputCollect = InputCollect
  , OutputCollect = OutputCollect
  , select_model = select_model
  , scenario = "max_historical_response"
  , channel_constr_low = c(0.7, 0.7, 0.7, 0.7, 0.7)
  , channel_constr_up = c(1.2, 1.5, 1.5, 1.5, 1.5)
)
print(AllocatorCollect)
AllocatorCollect$dt_optimOut

# Run the "max_response_expected_spend" scenario: "What's the maximum response for a given
# total spend based on historical saturation and what is the spend mix?" "optmSpendShareUnit"
# is the optimum spend share.
AllocatorCollect <- robyn_allocator(
  InputCollect = InputCollect
  , OutputCollect = OutputCollect
  , select_model = select_model
  , scenario = "max_response_expected_spend"
  , channel_constr_low = c(0.7, 0.7, 0.7, 0.7, 0.7)
  , channel_constr_up = c(1.2, 1.5, 1.5, 1.5, 1.5)
  , expected_spend = 1000000 # Total spend to be simulated
  , expected_spend_days = 7 # Duration of expected_spend in days
)
print(AllocatorCollect)
AllocatorCollect$dt_optimOut

## A csv is exported into the folder for further usage. Check schema here:
## https://github.com/facebookexperimental/Robyn/blob/main/demo/schema.R

## QA optimal response
if (TRUE) {
  cat("QA if results from robyn_allocator and robyn_response agree: ")
  select_media <- "search_S"
  optimal_spend <- AllocatorCollect$dt_optimOut[channels== select_media, optmSpendUnit]
  optimal_response_allocator <- AllocatorCollect$dt_optimOut[channels== select_media, optmResponseUnit]
  optimal_response <- robyn_response(robyn_object = robyn_object
                                     , select_build = 0
                                     , media_metric = select_media
                                     , metric_value = optimal_spend
                                     , plot = TRUE)
  cat(round(optimal_response_allocator) == round(optimal_response$response), "( ")
  plot(optimal_response$plot)
  cat(optimal_response$response, "==", optimal_response_allocator, ")\n")
}

################################################################
#### Step 6: Model refresh based on selected model and saved Robyn.RDS object - Alpha

## NOTE: must run robyn_save to select and save an initial model first, before refreshing below
## The robyn_refresh() function is suitable for updating within "reasonable periods"
## Two situations are considered better to rebuild model:
## 1, most data is new. If initial model has 100 weeks and 80 weeks new data is added in refresh,
## it might be better to rebuild the model
## 2, new variables are added

# Run ?robyn_refresh to check parameter definition
Robyn <- robyn_refresh(
  robyn_object = robyn_object
  , dt_input = dt_simulated_weekly
  , dt_holidays = dt_prophet_holidays
  , refresh_steps = 13
  , refresh_mode = "auto"
  , refresh_iters = 1000 # 1k is estimation. Use refresh_mode = "manual" to try out.
  , refresh_trials = 3
  , clusters = TRUE
)

## Besides plots: there're 4 csv output saved in the folder for further usage
# report_hyperparameters.csv, hyperparameters of all selected model for reporting
# report_aggregated.csv, aggregated decomposition per independent variable
# report_media_transform_matrix.csv, all media transformation vectors
# report_alldecomp_matrix.csv,all decomposition vectors of independent variables


################################################################
#### Step 7: Get budget allocation recommendation based on selected refresh runs

# Run ?robyn_allocator to check parameter definition
AllocatorCollect <- robyn_allocator(
  robyn_object = robyn_object
  #, select_build = 1 # Use third refresh model
  , scenario = "max_response_expected_spend"
  , channel_constr_low = c(0.7, 0.7, 0.7, 0.7, 0.7)
  , channel_constr_up = c(1.2, 1.5, 1.5, 1.5, 1.5)
  , expected_spend = 2000000 # Total spend to be simulated
  , expected_spend_days = 14 # Duration of expected_spend in days
)
print(AllocatorCollect)
AllocatorCollect$plots
AllocatorCollect$dt_optimOut

################################################################
#### Step 8: get marginal returns

## Example of how to get marginal ROI of next 1000$ from the 80k spend level for search channel

# Run ?robyn_response to check parameter definition

## -------------------------------- NOTE v3.6.0 CHANGE !!! ---------------------------------- ##
## The robyn_response() function can now output response for both spends and exposures (imps,
## GRP, newsletter sendings etc.) as well as plotting individual saturation curves. New
## argument names "media_metric" and "metric_value" instead of "paid_media_var" and "spend"
## are now used to accommodate this change. Also the returned output is a list now and
## contains also the plot.
## ------------------------------------------------------------------------------------------ ##

# Get response for 80k from result saved in robyn_object
Spend1 <- 60000
Response1 <- robyn_response(
  robyn_object = robyn_object
  #, select_build = 1 # 2 means the second refresh model. 0 means the initial model
  , media_metric = "search_S"
  , metric_value = Spend1
  , plot = TRUE)
Response1$response/Spend1 # ROI for search 80k
Response1$plot

# Get response for 81k
Spend2 <- Spend1 + 1000
Response2 <- robyn_response(
  robyn_object = robyn_object
  #, select_build = 1
  , media_metric = "search_S"
  , metric_value = Spend2
  , plot = TRUE)
Response2$response/Spend2 # ROI for search 81k
Response2$plot

# Marginal ROI of next 1000$ from 80k spend level for search
(Response2$response - Response1$response)/(Spend2 - Spend1)

## Example of getting paid media exposure response curves
imps <- 5000000
response_imps <- robyn_response(
  robyn_object = robyn_object
  #, select_build = 1
  , media_metric = "facebook_I"
  , metric_value = imps
  , plot = TRUE)
response_imps$response / imps * 1000
response_imps$plot

## Example of getting organic media exposure response curves
sendings <- 30000
response_sending <- robyn_response(
  robyn_object = robyn_object
  #, select_build = 1
  , media_metric = "newsletter"
  , metric_value = sendings
  , plot = TRUE)
response_sending$response / sendings * 1000
response_sending$plot

################################################################
#### Optional: get old model results

# Get old hyperparameters and select model
dt_hyper_fixed <- data.table::fread("~/Desktop/2022-02-21 11.29 rf11/pareto_hyperparameters.csv")
select_model <- "1_51_11"
dt_hyper_fixed <- dt_hyper_fixed[solID == select_model]

OutputCollectFixed <- robyn_run(
  # InputCollect must be provided by robyn_inputs with same dataset and parameters as before
  InputCollect = InputCollect
  , plot_folder = robyn_object
  , dt_hyper_fixed = dt_hyper_fixed)

# Save Robyn object for further refresh
robyn_save(robyn_object = robyn_object
           , select_model = select_model
           , InputCollect = InputCollect
           , OutputCollect = OutputCollectFixed)<|MERGE_RESOLUTION|>--- conflicted
+++ resolved
@@ -3,17 +3,10 @@
 # This source code is licensed under the MIT license found in the
 # LICENSE file in the root directory of this source tree.
 
-<<<<<<< HEAD
 #############################################################################################
 ####################         Facebook MMM Open Source - Robyn 3.6.0    ######################
 ####################                    Quick guide                   #######################
 #############################################################################################
-=======
-####################################################################################
-################         Meta MMM Open Source - Robyn 3.5       ####################
-################                  Quick guide                   ####################
-####################################################################################
->>>>>>> 40c004eb
 
 ################################################################
 #### Step 0: setup environment
@@ -91,7 +84,6 @@
   ,date_var = "DATE" # date format must be "2020-01-01"
   ,dep_var = "revenue" # there should be only one dependent variable
   ,dep_var_type = "revenue" # "revenue" or "conversion"
-<<<<<<< HEAD
   ,prophet_vars = c("trend", "season", "holiday") # "trend","season", "weekday" & "holiday"
   ,prophet_country = "DE"# input one country. dt_prophet_holidays includes 59 countries by default
   ,context_vars = c("competitor_sales_B", "events") # e.g. competitors, discount, unemployment etc
@@ -101,43 +93,6 @@
   # impressions, GRP etc. If not applicable, use spend instead.
   ,organic_vars = c("newsletter") # marketing activity without media spend
   ,factor_vars = c("events") # specify which variables in context_vars or organic_vars are factorial
-=======
-
-  ,prophet_vars = c("trend", "season", "holiday") # "trend","season", "weekday", "holiday"
-  # are provided and case-sensitive. Recommended to at least keep Trend & Holidays
-  ,prophet_signs = c("default","default", "default") # c("default", "positive", and "negative").
-  # Recommend as default.Must be same length as prophet_vars
-  ,prophet_country = "DE" # only one country allowed once. Including national holidays
-  # for 59 countries, whose list can be found on our github guide
-
-  ,context_vars = c("competitor_sales_B", "events") # typically competitors, price &
-  # promotion, temperature, unemployment rate etc
-  ,context_signs = c("default", "default") # c("default", " positive", and "negative"),
-  # control the signs of coefficients for baseline variables
-
-  ,paid_media_vars = c("tv_S", "ooh_S"	,	"print_S"	,"facebook_I" ,"search_clicks_P")
-  # c("tv_S"	,"ooh_S",	"print_S"	,"facebook_I", "facebook_S","search_clicks_P"	,"search_S")
-  # we recommend to use media exposure metrics like impressions, GRP etc for the model.
-  # If not applicable, use spend instead
-  ,paid_media_signs = c("positive", "positive","positive", "positive", "positive")
-  # c("default", "positive", and "negative"). must have same length as paid_media_vars.
-  # Controls the signs of coefficients for media variables
-  ,paid_media_spends = c("tv_S","ooh_S",	"print_S"	,"facebook_S", "search_S")
-  # spends must have same order and same length as paid_media_vars
-
-  ,organic_vars = c("newsletter")
-  ,organic_signs = c("positive") # must have same length as organic_vars
-
-  ,factor_vars = c("events") # specify which variables in context_vars and
-  # organic_vars are factorial
-
-  ### set model parameters
-
-  ## set cores for parallel computing
-  ,cores = 6 # I am using 6 cores from 8 on my local machine. Use future::availableCores() to find out cores
-
-  ## set rolling window start
->>>>>>> 40c004eb
   ,window_start = "2016-11-23"
   ,window_end = "2018-08-22"
   ,adstock = "geometric" # geometric, weibull_cdf or weibull_pdf.
@@ -372,21 +327,8 @@
 
 ## Compare all model one-pagers and select one that mostly reflects your business reality
 
-<<<<<<< HEAD
 print(OutputCollect)
 select_model <- "1_18_4" # select one from above
-=======
-## Select winning model based on minimum combined error by ROI cluster using robyn_clusters()
-## You can check OutputCollect$clusters information or manually run it with custom parameters
-# cls <- robyn_clusters(OutputCollect,
-#                       all_media = InputCollect$all_media,
-#                       k = 5, limit = 1,
-#                       weights = c(1, 1, 1.5))
-
-OutputCollect$allSolutions # get all model IDs in result
-# OutputCollect$clusters$models # or from reduced results when using robyn_clusters()
-select_model <- "2_13_4" # select one from above
->>>>>>> 40c004eb
 robyn_save(robyn_object = robyn_object # model object location and name
            , select_model = select_model # selected model ID
            , InputCollect = InputCollect # all model input

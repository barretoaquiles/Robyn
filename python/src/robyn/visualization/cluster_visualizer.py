# pyre-strict
import logging
from pathlib import Path
from typing import Dict, Optional, Union

import matplotlib.pyplot as plt
import numpy as np
import pandas as pd
import seaborn as sns
from matplotlib.figure import Figure
from matplotlib.ticker import FixedLocator
from scipy import stats

from robyn.data.entities.enums import DependentVarType
from robyn.data.entities.mmmdata import MMMData
from robyn.modeling.clustering.clustering_config import ClusteringConfig
from robyn.modeling.entities.ci_collection_data import ConfidenceIntervalCollectionData
from robyn.modeling.entities.clustering_results import ClusteredResult
from robyn.modeling.entities.pareto_result import ParetoResult
from robyn.visualization.base_visualizer import BaseVisualizer

logger = logging.getLogger(__name__)


class ClusterVisualizer(BaseVisualizer):

    def __init__(
        self,
        pareto_result: Optional[ParetoResult],
        clustered_result: Optional[ClusteredResult],
        mmm_data: Optional[MMMData],
    ):
        super().__init__()
        if clustered_result is not None:
            self.clustered_result = clustered_result
        if pareto_result is not None:
            self.pareto_result = pareto_result
        if mmm_data is not None:
            self.mmm_data = mmm_data

    def create_wss_plot(self, nclusters: pd.DataFrame, k: Optional[int]) -> Figure:
        """
        Creates a WSS plot for the given DataFrame.

        Args:
            nclusters (pd.DataFrame): The DataFrame containing the data to cluster.
            k (int): The maximum number of clusters to consider.
            seed (int): Random seed for reproducibility.

        Returns:
            plt.Figure: The WSS plot figure.
        """
        plt.figure(figsize=(10, 6))
        sns.lineplot(data=nclusters, x="n", y="wss", marker="o")
        plt.title("Total Number of Clusters")
        plt.suptitle("HINT: Where does the curve level?")
        plt.xlabel("Number of Clusters")
        plt.ylabel("Within Groups Sum of Squares")
        plt.grid(True)
        plt.gcf().set_facecolor("white")

        # If k is determined, add a horizontal line and update the subtitle
        if k is not None:
            yintercept = nclusters.loc[nclusters["n"] == k, "wss"].values[0]
            plt.axhline(y=yintercept, color="red", linestyle="--")
            plt.suptitle(f"Number of clusters selected: {k}")

        fig = plt.gcf()
        plt.close(fig)
        return fig  # Return the current figure

    def plot_confidence_intervals(
        self,
        ci_results: ConfidenceIntervalCollectionData,
        config: ClusteringConfig,
    ) -> Figure:
        """
        Creates a plot of the bootstrapped confidence intervals for model performance metrics.

        Args:
            sim_collect (pd.DataFrame): The DataFrame containing the bootstrapped data,
            confidence_interval_df (pd.DataFrame): The data containing confidence intervals for plotting.
            config (ClusteringConfig): Configuration for the clustering process.

        Returns:
            Figure: The matplotlib figure object containing the plot.
        """
        sim_collect = ci_results.sim_collect
        confidence_interval_df = ci_results.confidence_interval_df

        # Determine metric type
        temp = "CPA" if config.dep_var_type == DependentVarType.CONVERSION else "ROAS"

        # Drop NA values
        confidence_interval_df = confidence_interval_df.dropna()

        # Setup the figure
        unique_clusters = sorted(sim_collect["cluster_title"].unique())
        n_clusters = len(unique_clusters)
        n_cols = min(2, n_clusters)
        n_rows = int(np.ceil(n_clusters / n_cols))

        fig, axes = plt.subplots(n_rows, n_cols, figsize=(12, 12))
        if n_clusters == 1:
            axes = np.array([axes])
        axes = axes.flatten()

        # Calculate figure-level x_range for consistent scaling
        x_min, x_max = sim_collect["x_sim"].min(), sim_collect["x_sim"].max()

        # Main plotting loop
        for idx, (cluster, ax) in enumerate(zip(unique_clusters, axes)):
            # Filter data for current cluster
            cluster_data = sim_collect[sim_collect["cluster_title"] == cluster].copy()
            cluster_ci = confidence_interval_df[
                confidence_interval_df["cluster_title"] == cluster
            ]

            # Get unique rn values preserving original order
            unique_rns = pd.Categorical(cluster_data["rn"]).categories

            # Create data matrix for efficient plotting
            data_matrix = []
            y_positions = []

            for i, rn_val in enumerate(unique_rns):
                rn_data = cluster_data[cluster_data["rn"] == rn_val]["x_sim"].values
                if len(rn_data) > 0:
                    # Calculate KDE with minimum density threshold (rel_min_height)
                    kde = stats.gaussian_kde(rn_data, bw_method=0.5)
                    x_range = np.linspace(x_min, x_max, 200)
                    density = kde(x_range)

                    # Apply minimum density threshold (equivalent to rel_min_height = 0.01)
                    density[density < np.max(density) * 0.01] = 0

                    # Scale density for better visualization
                    density = density * 3  # Matches scale=3 in R code

                    data_matrix.append(density)
                    y_positions.append(i)

            # Convert to numpy array for faster operations
            data_matrix = np.array(data_matrix)

            # Plot ridges
            for i, density in enumerate(data_matrix):
                y_base = y_positions[i]
                x_range = np.linspace(x_min, x_max, len(density))

                # Fill area
                ax.fill_between(
                    x_range,
                    y_base,
                    y_base + density,
                    alpha=0.5,
                    color="#4682B4",  # Steel blue color
                )

                # Add outline
                ax.plot(x_range, y_base + density, color="#4682B4", linewidth=0.5)

            # Add CI text for each unique rn value
            for i, rn_val in enumerate(unique_rns):
                cluster_ci_rn = cluster_ci[cluster_ci["rn"] == rn_val]
                if not cluster_ci_rn.empty:
                    # Match R's position_nudge behavior
                    y_pos = y_positions[i] + 0.1
                    x_pos = cluster_ci_rn["boot_mean"].iloc[0] - 0.02
                    ax.text(
                        x_pos,
                        y_pos,
                        cluster_ci_rn["boot_ci"].iloc[0],
                        color="#4D4D4D",
                        size=9,
                    )

            # Add vertical line at x=1
            ax.axvline(x=1, linestyle="--", linewidth=0.5, color="#BFBFBF")

            # Set axis properties
            ax.set_xlim(x_min, x_max)
            ax.set_ylim(-0.5, len(unique_rns))
            ax.yaxis.set_major_locator(FixedLocator(y_positions))
            ax.set_yticklabels(unique_rns)

            # Add horizontal line for ROAS
            if temp == "ROAS":
                ax.axhline(
                    y=1, alpha=0.5, color="#808080", linestyle="--"
                )  # Equivalent to grey50

            # Style the plot to match theme_lares
            ax.set_title(f"Cluster {cluster}")
            ax.set_xlabel(temp)
            ax.set_ylabel("Density")
            ax.spines["top"].set_visible(False)
            ax.spines["right"].set_visible(False)
            # Add visible bottom axis line
            ax.spines["bottom"].set_visible(True)
            ax.spines["bottom"].set_linewidth(0.5)
            ax.set_facecolor("white")

        # Hide empty subplots
        for ax in axes[n_clusters:]:
            ax.set_visible(False)

        # Set overall title and subtitle
        fig.suptitle(
            f"In-Cluster {temp} & Bootstrapped 95% CI\n"
            "Sampling distribution of cluster mean",
            y=0.95,
        )

        # Add caption
        fig.text(
            0.5,
            0.02,
            f"Based on {ci_results.boot_n:,} bootstrap results with {ci_results.sim_n:,} simulations",
            ha="center",
        )

        plt.tight_layout(rect=(0, 0.05, 1, 0.92))

        figs = plt.gcf()
        plt.close(figs)
        return figs

    def plot_top_solutions_errors(
        self,
        df: pd.DataFrame,
        top_sols: pd.DataFrame,
        limit: int = 1,
        balance: list[float] = [1, 1, 1],
    ) -> Figure:
        """
        Plot the top solutions errors.
        Parameters:
            df (pd.DataFrame): The DataFrame containing the data.
            top_sols (pd.DataFrame): The DataFrame containing the top solutions.
            limit (int): The number of top solutions to plot. Default is 1.
            balance (Dict[str, float]): The weights for the NRMSE, DECOMP.RSSD, and MAPE metrics. Default is {"nrmse": 1.0, "decomp_rssd": 1.0, "mape": 1.0}.
        Returns:
            Figure: The matplotlib figure object containing the plot.
        """
        # Normalize the balance weights
        balance = [b / sum(balance) for b in balance]

        # Merge the DataFrames
        merged_df = pd.merge(df, top_sols.iloc[:, :3], on="sol_id", how="left")
        merged_df["alpha"] = np.where(merged_df["cluster"].isna(), 0.6, 1)
        merged_df["label"] = merged_df.apply(
            lambda row: (
                f"[{row['cluster']}:{row['rank']}]"
                if not pd.isna(row["cluster"])
                else None
            ),
            axis=1,
        )

        # Create a new column 'highlight' to track whether each row should be highlighted or not
        merged_df["highlight"] = merged_df["label"].notna()

        # Plot the data
        plt.figure(figsize=(10, 8))
        palette = sns.color_palette(
            "husl",
            n_colors=len(merged_df.loc[merged_df["highlight"], "label"].unique()),
            as_cmap=False,
        )

        sns.scatterplot(
            data=merged_df[~merged_df["highlight"]],
            x="nrmse",
            y="decomp.rssd",
            color="gray",
        )
        sns.scatterplot(
            data=merged_df[merged_df["highlight"]],
            x="nrmse",
            y="decomp.rssd",
            hue="label",
            palette=palette,
        )

        for i, row in merged_df.iterrows():
            if row["highlight"]:
                plt.scatter(
                    row["nrmse"],
                    row["decomp.rssd"],
                    alpha=row["alpha"],
                    color=palette[
                        list(
                            merged_df.loc[merged_df["highlight"], "label"].unique()
                        ).index(row["label"])
                    ],
                )
                plt.annotate(
                    row["label"],
                    (row["nrmse"], row["decomp.rssd"]),
                    xytext=(0, 10),
                    textcoords="offset points",
                    ha="center",
                )

        plt.title(
            f"Selecting Top {limit} Performing Models by Cluster\nBased on minimum (weighted) distance to origin"
        )
        plt.xlabel("NRMSE")
        plt.ylabel("DECOMP.RSSD")
        plt.legend(title="Cluster")
        plt.figtext(
            0.5,
            0.01,
            f"Weights: NRMSE {round(100 * balance[0])}%, DECOMP.RSSD {round(100 * balance[1])}%, MAPE {round(100 * balance[2])}%",
            ha="center",
            fontsize=10,
        )
        figs = plt.gcf()
        plt.close(figs)
        return figs  # Return the current figure

    def plot_topsols_rois(
        self, df: pd.DataFrame, top_sols: pd.DataFrame, all_media: list[str]
    ) -> Figure:
        """
        Plot the top performing models by media.
        Args:
            df (pd.DataFrame): The input DataFrame.
            top_sols (pd.DataFrame): The top solutions DataFrame.
            all_media (list[str]): A list of media names.
            limit (int, optional): The number of top performing models to select. Defaults to 1.
        Returns:
            plt.Figure: The matplotlib figure object containing the plot.
        """
        # Select real columns from df
        real_rois = df.drop(columns=["mape", "nrmse", "decomp.rssd"]).copy()
        real_rois.columns = ["real_" + col for col in real_rois.columns]

        # Merge DataFrames
        merged_df = pd.merge(
            top_sols,
            real_rois,
            left_on="sol_id",  # Changed from sol_id to match R code
            right_on="real_sol_id",
            how="left",
        )

        # Create label column
        merged_df["label"] = merged_df.apply(
            lambda row: f'[{row["cluster"]}.{row["rank"]}]\n{row["sol_id"]}', axis=1
        )

        # Melt the DataFrame - only select columns containing media names
        media_cols = [
            col for col in merged_df.columns if any(media in col for media in all_media)
        ]
        melted_df = pd.melt(
            merged_df,
            id_vars=["label"],
            value_vars=media_cols,
            var_name="media",
            value_name="perf",
        )

        # Filter and clean media names
        melted_df = melted_df[melted_df["media"].str.contains("real_")].copy()
        melted_df["media"] = melted_df["media"].str.replace("real_", "")
        media_order = (
            melted_df.groupby("media")["perf"].mean().sort_values(ascending=False).index
        )

        # Create the plot
        labels = melted_df["label"].unique()
        n_labels = len(labels)
        fig, axes = plt.subplots(n_labels, 1, figsize=(10, n_labels * 2), squeeze=False)

        # Plot each subplot
        for idx, (label, ax) in enumerate(zip(labels, axes.flatten())):
            data = melted_df[melted_df["label"] == label]

            sns.barplot(
                data=data,
                x="perf",
                y="media",
                order=media_order,  # Use global media ordering
                ax=ax,
            )

            ax.set_title(label, loc="right", y=0.5)
            ax.set_xlabel("Mean metric per media" if idx == n_labels - 1 else "")
            ax.set_ylabel("")

        # Adjust layout
        plt.suptitle("Top Performing Models", y=1.02)
        plt.tight_layout()

        figs = plt.gcf()
        plt.close(figs)
        return figs  # Return the current figure

    def create_correlations_heatmap(self, correlations: pd.DataFrame) -> Figure:
        """
        Creates a heatmap for the correlations.

        Args:
            correlations (pd.DataFrame): The DataFrame containing correlation values.

        Returns:
            plt.Figure: The heatmap figure.
        """
        raise NotImplementedError

    def plot_dimensionality_reduction(self) -> None:
        """
        Plot the results of dimensionality reduction (PCA or t-SNE).
        """
        raise NotImplementedError

    def generate_bootstrap_confidence(
<<<<<<< HEAD
        self, solution_id: str, ax: Optional[plt.Axes] = None
    ) -> Optional[plt.Figure]:
        """
        Generate error bar plot showing bootstrapped ROI/CPA confidence intervals.

        Args:
            solution_id: ID of solution to visualize
            ax: Optional matplotlib axes to plot on

        Returns:
            Optional[plt.Figure]: Generated figure if ax is None, otherwise None
        """
        logger.debug("Starting generation of bootstrap confidence plot")
        if not hasattr(self, "pareto_result"):
            raise ValueError("Pareto result not initialized")

        if solution_id not in self.pareto_result.plot_data_collect:
            raise ValueError(f"Invalid solution ID: {solution_id}")

        # Get specific solution's data - Changed sol_id to sol_id
        x_decomp_agg = self.pareto_result.x_decomp_agg[
            self.pareto_result.x_decomp_agg["sol_id"] == solution_id
        ]
        # Check if we have confidence intervals
        if "ci_low" not in x_decomp_agg.columns:
            if ax is None:
                fig, ax = plt.subplots(figsize=(10, 6))
                ax.text(0.5, 0.5, "No bootstrap results", ha="center", va="center")
                return fig
            else:
                ax.text(0.5, 0.5, "No bootstrap results", ha="center", va="center")
                return None

        # Filter data for specific model - Changed sol_id to sol_id
        bootstrap_data = x_decomp_agg[
            (~x_decomp_agg["ci_low"].isna())
            & (~x_decomp_agg["ci_up"].isna())
            & (~x_decomp_agg["boot_mean"].isna())
            & (x_decomp_agg["sol_id"] == solution_id)
        ][["rn", "sol_id", "boot_mean", "ci_low", "ci_up"]]

        # Check if we have valid data after filtering
        if bootstrap_data.empty:
            if ax is None:
                fig, ax = plt.subplots(figsize=(10, 6))
                ax.text(
                    0.5,
                    0.5,
                    "No valid bootstrap results after filtering",
                    ha="center",
                    va="center",
                )
                return fig
            else:
                ax.text(
                    0.5,
                    0.5,
                    "No valid bootstrap results after filtering",
                    ha="center",
                    va="center",
                )
                return None

        # Create figure if no axes provided
        if ax is None:
            fig, ax = plt.subplots(figsize=(12, min(8, 3 + len(bootstrap_data) * 0.3)))
        else:
            fig = None

        # Set clean background
        ax.set_facecolor("white")

        # Determine metric type
        metric_type = (
            "ROAS"
            if (
                self.mmm_data
                and hasattr(self.mmm_data.mmmdata_spec, "dep_var_type")
                and self.mmm_data.mmmdata_spec.dep_var_type == DependentVarType.REVENUE
            )
            else "CPA"
        )

        # Create plot with proper y-axis labels
        y_pos = range(len(bootstrap_data))

        # Add error bars
        ax.errorbar(
            x=bootstrap_data["boot_mean"],
            y=y_pos,
            xerr=[
                (bootstrap_data["boot_mean"] - bootstrap_data["ci_low"]),
                (bootstrap_data["ci_up"] - bootstrap_data["boot_mean"]),
            ],
            fmt="o",
            color="black",
            capsize=3,
            markersize=3,
            elinewidth=1,
            zorder=3,
        )

        # Add labels
        for i, row in enumerate(bootstrap_data.itertuples()):
            # Mean value
            ax.text(
                row.boot_mean,
                i,
                f"{float(f'{row.boot_mean:.2g}')}",
                va="bottom",
                ha="center",
                fontsize=10,
                color="black",
            )

            # CI values
            ax.text(
                row.ci_low,
                i,
                f"{float(f'{row.ci_low:.2g}')}",
                va="center",
                ha="right",
                fontsize=9,
                color="black",
            )

            ax.text(
                row.ci_up,
                i,
                f"{float(f'{row.ci_up:.2g}')}",
                va="center",
                ha="left",
                fontsize=9,
                color="black",
            )

        # Set y-axis labels properly
        ax.set_yticks(y_pos)
        ax.set_yticklabels(bootstrap_data["rn"], fontsize=9)

        # Remove unnecessary spines but keep left spine for labels
        ax.spines["right"].set_visible(False)
        ax.spines["top"].set_visible(False)

        # Add ROAS reference line if applicable
        if metric_type == "ROAS":
            ax.axvline(x=1, color="gray", linestyle="--", alpha=0.5, zorder=2)

        cluster_txt = ""
        # Set title with solution ID
        if self.clustered_result is not None:
            temp2 = self.clustered_result.cluster_data

            # If 'n' column doesn't exist, add count by cluster
            if "n" not in temp2.columns:
                temp2 = (
                    temp2.groupby("cluster")
                    .apply(lambda x: x.assign(n=len(x)))
                    .reset_index(drop=True)
                )
            temp2 = temp2[temp2["sol_id"] == solution_id]
            if not temp2.empty:
                cluster_txt = f" {temp2['cluster'].iloc[0]} ({temp2['n'].iloc[0]} IDs)"

        title = f"In-cluster{cluster_txt} bootstrapped {metric_type} [95% CI & mean]"

        ax.set_title(title, pad=20, fontsize=11)

        # Set proper x limits
        x_min = bootstrap_data["ci_low"].min()
        x_max = bootstrap_data["ci_up"].max()
        margin = (x_max - x_min) * 0.05
        ax.set_xlim(x_min - margin, x_max + margin)

        # Add x grid
        ax.grid(True, axis="x", color="lightgray", linestyle="-", alpha=0.3, zorder=1)
        ax.set_axisbelow(True)

        logger.debug("Successfully generated bootstrap confidence plot")
        if fig:
            plt.tight_layout()
            fig = plt.gcf()
            plt.close(fig)
        return fig

=======
       self, solution_id: str, ax: Optional[plt.Axes] = None
   ) -> Optional[plt.Figure]:
       """Generate error bar plot showing bootstrapped ROI/CPA confidence intervals."""
       logger.debug("Starting generation of bootstrap confidence plot")
       if not hasattr(self, "pareto_result"):
           raise ValueError("Pareto result not initialized")

       if solution_id not in self.pareto_result.plot_data_collect:
           raise ValueError(f"Invalid solution ID: {solution_id}")

       x_decomp_agg = self.pareto_result.x_decomp_agg[
           self.pareto_result.x_decomp_agg["sol_id"] == solution_id
       ]
       
       if "ci_low" not in x_decomp_agg.columns:
           if ax is None:
               fig, ax = plt.subplots(figsize=(10, 6))
               ax.text(0.5, 0.5, "No bootstrap results", ha="center", va="center")
               return fig
           else:
               ax.text(0.5, 0.5, "No bootstrap results", ha="center", va="center")
               return None

       bootstrap_data = x_decomp_agg[
           (~x_decomp_agg["ci_low"].isna())
           & (~x_decomp_agg["ci_up"].isna())
           & (~x_decomp_agg["boot_mean"].isna())
           & (x_decomp_agg["sol_id"] == solution_id)
       ][["rn", "sol_id", "boot_mean", "ci_low", "ci_up"]]

       if bootstrap_data.empty:
           if ax is None:
               fig, ax = plt.subplots(figsize=(16, 10))
               ax.text(
                   0.5,
                   0.5,
                   "No valid bootstrap results after filtering",
                   ha="center",
                   va="center",
               )
               return fig
           else:
               ax.text(
                   0.5,
                   0.5,
                   "No valid bootstrap results after filtering",
                   ha="center",
                   va="center",
               )
               return None

       # Sort data alphabetically by rn
       bootstrap_data = bootstrap_data.sort_values('rn', ascending=True)

       if ax is None:
           fig, ax = plt.subplots(figsize=(12, min(8, 3 + len(bootstrap_data) * 0.3)))
       else:
           fig = None

       ax.set_facecolor("white")

       metric_type = (
           "ROAS"
           if (
               self.mmm_data
               and hasattr(self.mmm_data.mmmdata_spec, "dep_var_type")
               and self.mmm_data.mmmdata_spec.dep_var_type == DependentVarType.REVENUE
           )
           else "CPA"
       )

       y_pos = range(len(bootstrap_data))

       ax.errorbar(
           x=bootstrap_data["boot_mean"],
           y=y_pos,
           xerr=[
               (bootstrap_data["boot_mean"] - bootstrap_data["ci_low"]),
               (bootstrap_data["ci_up"] - bootstrap_data["boot_mean"]),
           ],
           fmt="o",
           color="black",
           capsize=3,
           markersize=3,
           elinewidth=1,
           zorder=3,
       )

       for i, row in enumerate(bootstrap_data.itertuples()):
           ax.text(
               row.boot_mean,
               i,
               f"{float(f'{row.boot_mean:.2g}')}",
               va="bottom",
               ha="center",
               fontsize=10,
               color="black",
           )

           ax.text(
               row.ci_low,
               i,
               f"{float(f'{row.ci_low:.2g}')}",
               va="center",
               ha="right",
               fontsize=9,
               color="black",
           )

           ax.text(
               row.ci_up,
               i,
               f"{float(f'{row.ci_up:.2g}')}",
               va="center",
               ha="left",
               fontsize=9,
               color="black",
           )

       ax.set_yticks(y_pos)
       ax.set_yticklabels(bootstrap_data["rn"], fontsize=9)

       ax.spines["right"].set_visible(False)
       ax.spines["top"].set_visible(False)

       if metric_type == "ROAS":
           ax.axvline(x=1, color="gray", linestyle="--", alpha=0.5, zorder=2)

       cluster_txt = ""
       if self.clustered_result is not None:
           temp2 = self.clustered_result.cluster_data

           if "n" not in temp2.columns:
               temp2 = (
                   temp2.groupby("cluster")
                   .apply(lambda x: x.assign(n=len(x)))
                   .reset_index(drop=True)
               )
           temp2 = temp2[temp2["sol_id"] == solution_id]
           if not temp2.empty:
               cluster_txt = f" {temp2['cluster'].iloc[0]} ({temp2['n'].iloc[0]} IDs)"

       title = f"In-cluster{cluster_txt} bootstrapped {metric_type} [95% CI & mean]"

       ax.set_title(title, pad=20, fontsize=11)

       x_min = bootstrap_data["ci_low"].min()
       x_max = bootstrap_data["ci_up"].max()
       margin = (x_max - x_min) * 0.05
       ax.set_xlim(x_min - margin, x_max + margin)

       ax.grid(True, axis="x", color="lightgray", linestyle="-", alpha=0.3, zorder=1)
       ax.set_axisbelow(True)

       logger.debug("Successfully generated bootstrap confidence plot")
       if fig:
           plt.tight_layout()
       return fig
    
>>>>>>> 5e15e954
    def plot_all(
        self, display_plots: bool = True, export_location: Union[str, Path] = None
    ) -> None:
        """
        Generate and optionally display or export all plots.

        Args:
            display_plots (bool): Whether to display the plots. Default is True.
            export_location (Union[str, Path]): The location to export the plots. Default is None.
        """
        plots: Dict[str, plt.Figure] = {}

        # Generate plots
        if (
            hasattr(self, "pareto_result")
            and hasattr(self, "clustered_result")
            and hasattr(self, "mmm_data")
        ):
            try:
                wss_plot = self.clustered_result.wss
                plots["wss_plot"] = wss_plot
            except Exception as e:
                logger.error(f"Failed to create WSS plot: {e}")

            try:
                ci_plot = (
                    self.clustered_result.cluster_ci.clusters_confidence_interval_plot
                )
                plots["ci_plot"] = ci_plot
            except Exception as e:
                logger.error(f"Failed to create confidence intervals plot: {e}")

            try:
                plots["top_solutions_errors_plot"] = (
                    self.clustered_result.plots.top_solutions_errors_plot
                )
            except Exception as e:
                logger.error(f"Failed to create top solutions errors plot: {e}")

            try:
                plots["topsols_rois_plot"] = (
                    self.clustered_result.plots.top_solutions_rois_plot
                )
            except Exception as e:
                logger.error(f"Failed to create top solutions ROIs plot: {e}")

            try:
                correlations_heatmap = self.clustered_result.correlations
                if correlations_heatmap is None:
                    logger.warning(
                        "create_correlations_heatmap method is not implemented."
                    )
                else:
                    plots["correlations_heatmap"] = correlations_heatmap
            except Exception as e:
                logger.error(f"Failed to create correlations heatmap: {e}")

            try:
                solution_ids = self.pareto_result.plot_data_collect.keys()
                for solution_id in solution_ids:
                    bootstrap_confidence_plot = self.generate_bootstrap_confidence(
                        solution_id
                    )
                    if bootstrap_confidence_plot:
                        plots[f"bootstrap_confidence_plot_{solution_id}"] = (
                            bootstrap_confidence_plot
                        )

                    break  # This will generate too many plots. Only generate plots for the first solution. we can export all plots to a folder if too many to display
            except Exception as e:
                logger.error(f"Failed to create bootstrap confidence plot: {e}")

        if display_plots:
            super().display_plots(plots)<|MERGE_RESOLUTION|>--- conflicted
+++ resolved
@@ -418,19 +418,9 @@
         raise NotImplementedError
 
     def generate_bootstrap_confidence(
-<<<<<<< HEAD
         self, solution_id: str, ax: Optional[plt.Axes] = None
     ) -> Optional[plt.Figure]:
-        """
-        Generate error bar plot showing bootstrapped ROI/CPA confidence intervals.
-
-        Args:
-            solution_id: ID of solution to visualize
-            ax: Optional matplotlib axes to plot on
-
-        Returns:
-            Optional[plt.Figure]: Generated figure if ax is None, otherwise None
-        """
+        """Generate error bar plot showing bootstrapped ROI/CPA confidence intervals."""
         logger.debug("Starting generation of bootstrap confidence plot")
         if not hasattr(self, "pareto_result"):
             raise ValueError("Pareto result not initialized")
@@ -438,11 +428,10 @@
         if solution_id not in self.pareto_result.plot_data_collect:
             raise ValueError(f"Invalid solution ID: {solution_id}")
 
-        # Get specific solution's data - Changed sol_id to sol_id
         x_decomp_agg = self.pareto_result.x_decomp_agg[
             self.pareto_result.x_decomp_agg["sol_id"] == solution_id
         ]
-        # Check if we have confidence intervals
+
         if "ci_low" not in x_decomp_agg.columns:
             if ax is None:
                 fig, ax = plt.subplots(figsize=(10, 6))
@@ -452,7 +441,6 @@
                 ax.text(0.5, 0.5, "No bootstrap results", ha="center", va="center")
                 return None
 
-        # Filter data for specific model - Changed sol_id to sol_id
         bootstrap_data = x_decomp_agg[
             (~x_decomp_agg["ci_low"].isna())
             & (~x_decomp_agg["ci_up"].isna())
@@ -460,10 +448,9 @@
             & (x_decomp_agg["sol_id"] == solution_id)
         ][["rn", "sol_id", "boot_mean", "ci_low", "ci_up"]]
 
-        # Check if we have valid data after filtering
         if bootstrap_data.empty:
             if ax is None:
-                fig, ax = plt.subplots(figsize=(10, 6))
+                fig, ax = plt.subplots(figsize=(16, 10))
                 ax.text(
                     0.5,
                     0.5,
@@ -482,16 +469,16 @@
                 )
                 return None
 
-        # Create figure if no axes provided
+        # Sort data alphabetically by rn
+        bootstrap_data = bootstrap_data.sort_values("rn", ascending=True)
+
         if ax is None:
             fig, ax = plt.subplots(figsize=(12, min(8, 3 + len(bootstrap_data) * 0.3)))
         else:
             fig = None
 
-        # Set clean background
         ax.set_facecolor("white")
 
-        # Determine metric type
         metric_type = (
             "ROAS"
             if (
@@ -502,10 +489,8 @@
             else "CPA"
         )
 
-        # Create plot with proper y-axis labels
         y_pos = range(len(bootstrap_data))
 
-        # Add error bars
         ax.errorbar(
             x=bootstrap_data["boot_mean"],
             y=y_pos,
@@ -521,9 +506,7 @@
             zorder=3,
         )
 
-        # Add labels
         for i, row in enumerate(bootstrap_data.itertuples()):
-            # Mean value
             ax.text(
                 row.boot_mean,
                 i,
@@ -534,7 +517,6 @@
                 color="black",
             )
 
-            # CI values
             ax.text(
                 row.ci_low,
                 i,
@@ -555,24 +537,19 @@
                 color="black",
             )
 
-        # Set y-axis labels properly
         ax.set_yticks(y_pos)
         ax.set_yticklabels(bootstrap_data["rn"], fontsize=9)
 
-        # Remove unnecessary spines but keep left spine for labels
         ax.spines["right"].set_visible(False)
         ax.spines["top"].set_visible(False)
 
-        # Add ROAS reference line if applicable
         if metric_type == "ROAS":
             ax.axvline(x=1, color="gray", linestyle="--", alpha=0.5, zorder=2)
 
         cluster_txt = ""
-        # Set title with solution ID
         if self.clustered_result is not None:
             temp2 = self.clustered_result.cluster_data
 
-            # If 'n' column doesn't exist, add count by cluster
             if "n" not in temp2.columns:
                 temp2 = (
                     temp2.groupby("cluster")
@@ -587,13 +564,11 @@
 
         ax.set_title(title, pad=20, fontsize=11)
 
-        # Set proper x limits
         x_min = bootstrap_data["ci_low"].min()
         x_max = bootstrap_data["ci_up"].max()
         margin = (x_max - x_min) * 0.05
         ax.set_xlim(x_min - margin, x_max + margin)
 
-        # Add x grid
         ax.grid(True, axis="x", color="lightgray", linestyle="-", alpha=0.3, zorder=1)
         ax.set_axisbelow(True)
 
@@ -604,167 +579,6 @@
             plt.close(fig)
         return fig
 
-=======
-       self, solution_id: str, ax: Optional[plt.Axes] = None
-   ) -> Optional[plt.Figure]:
-       """Generate error bar plot showing bootstrapped ROI/CPA confidence intervals."""
-       logger.debug("Starting generation of bootstrap confidence plot")
-       if not hasattr(self, "pareto_result"):
-           raise ValueError("Pareto result not initialized")
-
-       if solution_id not in self.pareto_result.plot_data_collect:
-           raise ValueError(f"Invalid solution ID: {solution_id}")
-
-       x_decomp_agg = self.pareto_result.x_decomp_agg[
-           self.pareto_result.x_decomp_agg["sol_id"] == solution_id
-       ]
-       
-       if "ci_low" not in x_decomp_agg.columns:
-           if ax is None:
-               fig, ax = plt.subplots(figsize=(10, 6))
-               ax.text(0.5, 0.5, "No bootstrap results", ha="center", va="center")
-               return fig
-           else:
-               ax.text(0.5, 0.5, "No bootstrap results", ha="center", va="center")
-               return None
-
-       bootstrap_data = x_decomp_agg[
-           (~x_decomp_agg["ci_low"].isna())
-           & (~x_decomp_agg["ci_up"].isna())
-           & (~x_decomp_agg["boot_mean"].isna())
-           & (x_decomp_agg["sol_id"] == solution_id)
-       ][["rn", "sol_id", "boot_mean", "ci_low", "ci_up"]]
-
-       if bootstrap_data.empty:
-           if ax is None:
-               fig, ax = plt.subplots(figsize=(16, 10))
-               ax.text(
-                   0.5,
-                   0.5,
-                   "No valid bootstrap results after filtering",
-                   ha="center",
-                   va="center",
-               )
-               return fig
-           else:
-               ax.text(
-                   0.5,
-                   0.5,
-                   "No valid bootstrap results after filtering",
-                   ha="center",
-                   va="center",
-               )
-               return None
-
-       # Sort data alphabetically by rn
-       bootstrap_data = bootstrap_data.sort_values('rn', ascending=True)
-
-       if ax is None:
-           fig, ax = plt.subplots(figsize=(12, min(8, 3 + len(bootstrap_data) * 0.3)))
-       else:
-           fig = None
-
-       ax.set_facecolor("white")
-
-       metric_type = (
-           "ROAS"
-           if (
-               self.mmm_data
-               and hasattr(self.mmm_data.mmmdata_spec, "dep_var_type")
-               and self.mmm_data.mmmdata_spec.dep_var_type == DependentVarType.REVENUE
-           )
-           else "CPA"
-       )
-
-       y_pos = range(len(bootstrap_data))
-
-       ax.errorbar(
-           x=bootstrap_data["boot_mean"],
-           y=y_pos,
-           xerr=[
-               (bootstrap_data["boot_mean"] - bootstrap_data["ci_low"]),
-               (bootstrap_data["ci_up"] - bootstrap_data["boot_mean"]),
-           ],
-           fmt="o",
-           color="black",
-           capsize=3,
-           markersize=3,
-           elinewidth=1,
-           zorder=3,
-       )
-
-       for i, row in enumerate(bootstrap_data.itertuples()):
-           ax.text(
-               row.boot_mean,
-               i,
-               f"{float(f'{row.boot_mean:.2g}')}",
-               va="bottom",
-               ha="center",
-               fontsize=10,
-               color="black",
-           )
-
-           ax.text(
-               row.ci_low,
-               i,
-               f"{float(f'{row.ci_low:.2g}')}",
-               va="center",
-               ha="right",
-               fontsize=9,
-               color="black",
-           )
-
-           ax.text(
-               row.ci_up,
-               i,
-               f"{float(f'{row.ci_up:.2g}')}",
-               va="center",
-               ha="left",
-               fontsize=9,
-               color="black",
-           )
-
-       ax.set_yticks(y_pos)
-       ax.set_yticklabels(bootstrap_data["rn"], fontsize=9)
-
-       ax.spines["right"].set_visible(False)
-       ax.spines["top"].set_visible(False)
-
-       if metric_type == "ROAS":
-           ax.axvline(x=1, color="gray", linestyle="--", alpha=0.5, zorder=2)
-
-       cluster_txt = ""
-       if self.clustered_result is not None:
-           temp2 = self.clustered_result.cluster_data
-
-           if "n" not in temp2.columns:
-               temp2 = (
-                   temp2.groupby("cluster")
-                   .apply(lambda x: x.assign(n=len(x)))
-                   .reset_index(drop=True)
-               )
-           temp2 = temp2[temp2["sol_id"] == solution_id]
-           if not temp2.empty:
-               cluster_txt = f" {temp2['cluster'].iloc[0]} ({temp2['n'].iloc[0]} IDs)"
-
-       title = f"In-cluster{cluster_txt} bootstrapped {metric_type} [95% CI & mean]"
-
-       ax.set_title(title, pad=20, fontsize=11)
-
-       x_min = bootstrap_data["ci_low"].min()
-       x_max = bootstrap_data["ci_up"].max()
-       margin = (x_max - x_min) * 0.05
-       ax.set_xlim(x_min - margin, x_max + margin)
-
-       ax.grid(True, axis="x", color="lightgray", linestyle="-", alpha=0.3, zorder=1)
-       ax.set_axisbelow(True)
-
-       logger.debug("Successfully generated bootstrap confidence plot")
-       if fig:
-           plt.tight_layout()
-       return fig
-    
->>>>>>> 5e15e954
     def plot_all(
         self, display_plots: bool = True, export_location: Union[str, Path] = None
     ) -> None:

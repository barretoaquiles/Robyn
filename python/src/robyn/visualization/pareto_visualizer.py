--- conflicted
+++ resolved
@@ -1,14 +1,9 @@
 from typing import Optional
-<<<<<<< HEAD
 from matplotlib import ticker, transforms
 import matplotlib.pyplot as plt
 import numpy as np
 import pandas as pd
-=======
-from matplotlib import ticker
-import matplotlib.pyplot as plt
-import numpy as np
->>>>>>> e25e758c
+
 from robyn.modeling.entities.pareto_result import ParetoResult
 from robyn.data.entities.hyperparameters import AdstockType
 from robyn.data.entities.mmmdata import MMMData
@@ -24,28 +19,6 @@
 
     def format_number(self, x: float, pos=None) -> str:
         """Format large numbers with K/M/B abbreviations.
-<<<<<<< HEAD
-        
-        Args:
-            x: Number to format
-            pos: Position (required by matplotlib FuncFormatter but not used)
-            
-        Returns:
-            Formatted string
-        """
-        if abs(x) >= 1e9:
-            return f"{x/1e9:.1f}B"
-        elif abs(x) >= 1e6:
-            return f"{x/1e6:.1f}M"
-        elif abs(x) >= 1e3:
-            return f"{x/1e3:.1f}K"
-        else:
-            return f"{x:.1f}"   
-
-    def generate_waterfall(self, baseline_level: int = 0) -> plt.Figure:
-        """Generate waterfall chart showing response decomposition by predictor.
-=======
->>>>>>> e25e758c
         
         Args:
             x: Number to format
@@ -93,101 +66,7 @@
         waterfall_data['start'] = waterfall_data['start'].fillna(1)
         waterfall_data['sign'] = np.where(waterfall_data['xDecompPerc'] >= 0, 'Positive', 'Negative')
 
-<<<<<<< HEAD
     def generate_fitted_vs_actual(self, ax: Optional[plt.Axes] = None) -> Optional[plt.Figure]:
-=======
-        # Create figure if no axes provided
-        if ax is None:
-            fig, ax = plt.subplots(figsize=(12, 8))
-        else:
-            fig = None
-            
-        # Define colors
-        colors = {'Positive': '#59B3D2', 'Negative': '#E5586E'}
-        
-        # Create categorical y-axis
-        y_pos = range(len(waterfall_data))
-        
-        # Create horizontal bars
-        bars = ax.barh(y=y_pos,
-                    width=waterfall_data['start'] - waterfall_data['end'],
-                    left=waterfall_data['end'],
-                    color=[colors[sign] for sign in waterfall_data['sign']],
-                    height=0.6)
-        
-        # Add text labels
-        for i, row in waterfall_data.iterrows():
-            # Format label text
-            if abs(row['xDecompAgg']) >= 1e9:
-                formatted_num = f"{row['xDecompAgg']/1e9:.1f}B"
-            elif abs(row['xDecompAgg']) >= 1e6:
-                formatted_num = f"{row['xDecompAgg']/1e6:.1f}M"
-            elif abs(row['xDecompAgg']) >= 1e3:
-                formatted_num = f"{row['xDecompAgg']/1e3:.1f}K"
-            else:
-                formatted_num = f"{row['xDecompAgg']:.1f}"
-                
-            # Calculate x-position as the right edge of each positive bar
-            x_pos = max(row['start'], row['end'])
-            
-            # Add label aligned at the end of the bar
-            ax.text(x_pos - 0.01, i,  # Small offset from bar end
-                f"{formatted_num}\n{row['xDecompPerc']*100:.1f}%",
-                ha='right', va='center',
-                fontsize=9,
-                linespacing=0.9)
-        
-        # Set y-ticks and labels
-        ax.set_yticks(y_pos)
-        ax.set_yticklabels(waterfall_data['rn'])
-        
-        # Format x-axis as percentage
-        ax.xaxis.set_major_formatter(plt.FuncFormatter(lambda x, _: '{:.0%}'.format(x)))
-        ax.set_xticks(np.arange(0, 1.1, 0.2))
-        
-        # Set plot limits
-        ax.set_xlim(0, 1)
-        ax.set_ylim(-0.5, len(waterfall_data) - 0.5)
-        
-        # Add legend at top
-        from matplotlib.patches import Patch
-        legend_elements = [
-            Patch(facecolor=colors['Positive'], label='Positive'),
-            Patch(facecolor=colors['Negative'], label='Negative')
-        ]
-        
-        # Create legend with white background
-        legend = ax.legend(handles=legend_elements,
-                        title='Sign',
-                        loc='upper left',
-                        bbox_to_anchor=(0, 1.15),
-                        ncol=2,
-                        frameon=True,
-                        framealpha=1.0)
-        
-        # Set title
-        ax.set_title('Response Decomposition Waterfall', 
-                    pad=30,
-                    x=0.5,
-                    y=1.05)
-        
-        # Label axes
-        ax.set_xlabel('Contribution')
-        ax.set_ylabel(None)
-        
-        # Customize grid
-        ax.grid(True, axis='x', alpha=0.2)
-        ax.set_axisbelow(True)
-        
-        # Adjust layout
-        if fig:
-            plt.subplots_adjust(right=0.85, top=0.85)
-            return fig
-            
-        return None
-           
-    def generate_fitted_vs_actual(self) -> plt.Figure:
->>>>>>> e25e758c
         """Generate time series plot comparing fitted vs actual values.
         
         Args:
